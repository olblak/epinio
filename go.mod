--- conflicted
+++ resolved
@@ -54,13 +54,8 @@
 	golang.org/x/term v0.5.0
 	gopkg.in/ini.v1 v1.67.0
 	gopkg.in/yaml.v2 v2.4.0
-<<<<<<< HEAD
-	helm.sh/helm/v3 v3.11.0
+	helm.sh/helm/v3 v3.11.1
 	k8s.io/api v0.26.2
-=======
-	helm.sh/helm/v3 v3.11.1
-	k8s.io/api v0.26.1
->>>>>>> 4c742f78
 	k8s.io/apiextensions-apiserver v0.26.1
 	k8s.io/apimachinery v0.26.2
 	k8s.io/apiserver v0.26.1
