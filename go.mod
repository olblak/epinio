// Copyright © 2021 - 2023 SUSE LLC
// Licensed under the Apache License, Version 2.0 (the "License");
// you may not use this file except in compliance with the License.
// You may obtain a copy of the License at
//     http://www.apache.org/licenses/LICENSE-2.0
// Unless required by applicable law or agreed to in writing, software
// distributed under the License is distributed on an "AS IS" BASIS,
// WITHOUT WARRANTIES OR CONDITIONS OF ANY KIND, either express or implied.
// See the License for the specific language governing permissions and
// limitations under the License.

module github.com/epinio/epinio

go 1.18

require (
	github.com/adrg/xdg v0.4.0
	github.com/alron/ginlogr v0.0.4
	github.com/avast/retry-go v3.0.0+incompatible
	github.com/briandowns/spinner v1.19.0
	github.com/coreos/go-oidc/v3 v3.4.0
	github.com/epinio/application v0.0.0-20220901082113-1f9503b4ae5a
	github.com/fatih/color v1.13.0
	github.com/gin-gonic/gin v1.8.2
	github.com/go-git/go-git/v5 v5.4.2
	github.com/go-logr/logr v1.2.3
	github.com/go-logr/stdr v1.2.2
	github.com/go-logr/zapr v1.2.3
	github.com/golang-jwt/jwt/v4 v4.4.3
	github.com/google/uuid v1.3.0
	github.com/gorilla/websocket v1.5.0
	github.com/h2non/filetype v1.1.3
	github.com/k3s-io/helm-controller v0.13.0
	github.com/kyokomi/emoji v2.2.4+incompatible
	github.com/mattn/go-colorable v0.1.13
	github.com/mattn/go-isatty v0.0.16
	github.com/maxbrunsfeld/counterfeiter/v6 v6.5.0
	github.com/mholt/archiver/v3 v3.5.1
	github.com/minio/minio-go/v7 v7.0.45
	github.com/mittwald/go-helm-client v0.11.5
	github.com/novln/docker-parser v1.0.0
	github.com/olekukonko/tablewriter v0.0.5
	github.com/onsi/ginkgo/v2 v2.6.1
	github.com/onsi/gomega v1.24.2
	github.com/panjf2000/ants/v2 v2.6.0
	github.com/pkg/errors v0.9.1
	github.com/schollz/progressbar/v3 v3.12.0
	github.com/spf13/cobra v1.6.1
	github.com/spf13/pflag v1.0.5
	github.com/spf13/viper v1.14.0
	go.uber.org/zap v1.23.0
<<<<<<< HEAD
	golang.org/x/crypto v0.4.0
	golang.org/x/oauth2 v0.4.0
=======
	golang.org/x/crypto v0.5.0
	golang.org/x/oauth2 v0.2.0
>>>>>>> 54bcab1e
	golang.org/x/term v0.4.0
	gopkg.in/ini.v1 v1.67.0
	gopkg.in/yaml.v2 v2.4.0
	helm.sh/helm/v3 v3.10.3
	k8s.io/api v0.26.1
	k8s.io/apiextensions-apiserver v0.26.1
	k8s.io/apimachinery v0.26.1
	k8s.io/apiserver v0.26.1
	k8s.io/client-go v0.26.1
	k8s.io/kubectl v0.25.4
	k8s.io/metrics v0.25.4
	k8s.io/utils v0.0.0-20221107191617-1a15be271d1d
)

require go.etcd.io/etcd/api/v3 v3.5.5 // indirect

require (
	github.com/Azure/go-ansiterm v0.0.0-20210617225240-d185dfc1b5a1 // indirect
	github.com/BurntSushi/toml v1.2.1 // indirect
	github.com/MakeNowJust/heredoc v1.0.0 // indirect
	github.com/Masterminds/goutils v1.1.1 // indirect
	github.com/Masterminds/semver/v3 v3.1.1 // indirect
	github.com/Masterminds/sprig/v3 v3.2.2 // indirect
	github.com/Masterminds/squirrel v1.5.3 // indirect
	github.com/Microsoft/go-winio v0.6.0 // indirect
	github.com/ProtonMail/go-crypto v0.0.0-20221026131551-cf6655e29de4 // indirect
	github.com/acomagu/bufpipe v1.0.3 // indirect
	github.com/andybalholm/brotli v1.0.4 // indirect
	github.com/asaskevich/govalidator v0.0.0-20210307081110-f21760c49a8d // indirect
	github.com/beorn7/perks v1.0.1 // indirect
	github.com/cespare/xxhash/v2 v2.1.2 // indirect
	github.com/chai2010/gettext-go v1.0.2 // indirect
	github.com/cloudflare/circl v1.2.0 // indirect
	github.com/containerd/containerd v1.6.9 // indirect
	github.com/cpuguy83/go-md2man/v2 v2.0.2 // indirect
	github.com/cyphar/filepath-securejoin v0.2.3 // indirect
	github.com/davecgh/go-spew v1.1.1 // indirect
	github.com/dchest/uniuri v1.2.0
	github.com/docker/cli v20.10.21+incompatible // indirect
	github.com/docker/distribution v2.8.1+incompatible // indirect
	github.com/docker/docker v20.10.21+incompatible // indirect
	github.com/docker/docker-credential-helpers v0.7.0 // indirect
	github.com/docker/go-connections v0.4.0 // indirect
	github.com/docker/go-metrics v0.0.1 // indirect
	github.com/docker/go-units v0.5.0 // indirect
	github.com/dsnet/compress v0.0.2-0.20210315054119-f66993602bf5 // indirect
	github.com/dustin/go-humanize v1.0.0 // indirect
	github.com/emicklei/go-restful/v3 v3.9.0 // indirect
	github.com/emirpasic/gods v1.18.1 // indirect
	github.com/evanphx/json-patch v5.6.0+incompatible // indirect
	github.com/exponent-io/jsonpath v0.0.0-20210407135951-1de76d718b3f // indirect
	github.com/fsnotify/fsnotify v1.6.0 // indirect
	github.com/gin-contrib/sse v0.1.0 // indirect
	github.com/go-errors/errors v1.4.2 // indirect
	github.com/go-git/gcfg v1.5.0 // indirect
	github.com/go-git/go-billy/v5 v5.3.1 // indirect
	github.com/go-gorp/gorp/v3 v3.1.0 // indirect
	github.com/go-openapi/jsonpointer v0.19.5 // indirect
	github.com/go-openapi/jsonreference v0.20.0 // indirect
	github.com/go-openapi/swag v0.22.3 // indirect
	github.com/go-playground/locales v0.14.0 // indirect
	github.com/go-playground/universal-translator v0.18.0 // indirect
	github.com/go-playground/validator/v10 v10.11.1 // indirect
	github.com/go-task/slim-sprig v0.0.0-20210107165309-348f09dbbbc0 // indirect
	github.com/gobwas/glob v0.2.3 // indirect
	github.com/goccy/go-json v0.9.11 // indirect
	github.com/gogo/protobuf v1.3.2 // indirect
	github.com/golang/protobuf v1.5.2 // indirect
	github.com/golang/snappy v0.0.4 // indirect
	github.com/gomodule/redigo v2.0.0+incompatible // indirect
	github.com/google/btree v1.1.2 // indirect
	github.com/google/gnostic v0.6.9 // indirect
	github.com/google/go-cmp v0.5.9 // indirect
	github.com/google/gofuzz v1.2.0 // indirect
	github.com/google/pprof v0.0.0-20210720184732-4bb14d4b1be1 // indirect
	github.com/google/shlex v0.0.0-20191202100458-e7afc7fbc510 // indirect
	github.com/gorilla/mux v1.8.0 // indirect
	github.com/gosuri/uitable v0.0.4 // indirect
	github.com/gregjones/httpcache v0.0.0-20190611155906-901d90724c79 // indirect
	github.com/hashicorp/hcl v1.0.0 // indirect
	github.com/huandu/xstrings v1.3.3 // indirect
	github.com/imdario/mergo v0.3.13 // indirect
	github.com/inconshreveable/mousetrap v1.0.1 // indirect
	github.com/jbenet/go-context v0.0.0-20150711004518-d14ea06fba99 // indirect
	github.com/jmoiron/sqlx v1.3.5 // indirect
	github.com/josharian/intern v1.0.0 // indirect
	github.com/json-iterator/go v1.1.12 // indirect
	github.com/kevinburke/ssh_config v1.2.0 // indirect
	github.com/klauspost/compress v1.15.12 // indirect
	github.com/klauspost/cpuid/v2 v2.1.2 // indirect
	github.com/klauspost/pgzip v1.2.5 // indirect
	github.com/lann/builder v0.0.0-20180802200727-47ae307949d0 // indirect
	github.com/lann/ps v0.0.0-20150810152359-62de8c46ede0 // indirect
	github.com/leodido/go-urn v1.2.1 // indirect
	github.com/lib/pq v1.10.7 // indirect
	github.com/liggitt/tabwriter v0.0.0-20181228230101-89fcab3d43de // indirect
	github.com/magiconair/properties v1.8.6 // indirect
	github.com/mailru/easyjson v0.7.7 // indirect
	github.com/mattn/go-runewidth v0.0.14 // indirect
	github.com/mattn/go-sqlite3 v2.0.3+incompatible // indirect
	github.com/matttproud/golang_protobuf_extensions v1.0.4 // indirect
	github.com/minio/md5-simd v1.1.2 // indirect
	github.com/minio/sha256-simd v1.0.0 // indirect
	github.com/mitchellh/colorstring v0.0.0-20190213212951-d06e56a500db // indirect
	github.com/mitchellh/copystructure v1.2.0 // indirect
	github.com/mitchellh/go-homedir v1.1.0 // indirect
	github.com/mitchellh/go-wordwrap v1.0.1 // indirect
	github.com/mitchellh/mapstructure v1.5.0 // indirect
	github.com/mitchellh/reflectwalk v1.0.2 // indirect
	github.com/moby/locker v1.0.1 // indirect
	github.com/moby/spdystream v0.2.0 // indirect
	github.com/moby/term v0.0.0-20220808134915-39b0c02b01ae // indirect
	github.com/modern-go/concurrent v0.0.0-20180306012644-bacd9c7ef1dd // indirect
	github.com/modern-go/reflect2 v1.0.2 // indirect
	github.com/monochromegane/go-gitignore v0.0.0-20200626010858-205db1a8cc00 // indirect
	github.com/morikuni/aec v1.0.0 // indirect
	github.com/munnerz/goautoneg v0.0.0-20191010083416-a7dc8b61c822 // indirect
	github.com/nwaples/rardecode v1.1.3 // indirect
	github.com/opencontainers/go-digest v1.0.0 // indirect
	github.com/opencontainers/image-spec v1.1.0-rc2 // indirect
	github.com/pelletier/go-toml v1.9.5 // indirect
	github.com/pelletier/go-toml/v2 v2.0.6 // indirect
	github.com/peterbourgon/diskv v2.0.1+incompatible // indirect
	github.com/pierrec/lz4/v4 v4.1.17 // indirect
	github.com/prometheus/client_golang v1.14.0 // indirect
	github.com/prometheus/client_model v0.3.0 // indirect
	github.com/prometheus/common v0.37.0 // indirect
	github.com/prometheus/procfs v0.8.0 // indirect
	github.com/rivo/uniseg v0.4.2 // indirect
	github.com/rs/xid v1.4.0 // indirect
	github.com/rubenv/sql-migrate v1.2.0 // indirect
	github.com/russross/blackfriday v1.6.0 // indirect
	github.com/russross/blackfriday/v2 v2.1.0 // indirect
	github.com/sergi/go-diff v1.2.0 // indirect
	github.com/shopspring/decimal v1.3.1 // indirect
	github.com/sirupsen/logrus v1.9.0 // indirect
	github.com/skratchdot/open-golang v0.0.0-20200116055534-eef842397966
	github.com/spf13/afero v1.9.2 // indirect
	github.com/spf13/cast v1.5.0 // indirect
	github.com/spf13/jwalterweatherman v1.1.0 // indirect
	github.com/subosito/gotenv v1.4.1 // indirect
	github.com/ugorji/go/codec v1.2.7 // indirect
	github.com/ulikunitz/xz v0.5.10 // indirect
	github.com/xanzy/ssh-agent v0.3.2 // indirect
	github.com/xeipuuv/gojsonpointer v0.0.0-20190905194746-02993c407bfb // indirect
	github.com/xeipuuv/gojsonreference v0.0.0-20180127040603-bd5ef7bd5415 // indirect
	github.com/xeipuuv/gojsonschema v1.2.0 // indirect
	github.com/xi2/xz v0.0.0-20171230120015-48954b6210f8 // indirect
	github.com/xlab/treeprint v1.1.0 // indirect
	go.starlark.net v0.0.0-20221028183056-acb66ad56dd2 // indirect
	go.uber.org/atomic v1.10.0 // indirect
	go.uber.org/multierr v1.8.0 // indirect
	golang.org/x/exp v0.0.0-20221114191408-850992195362
	golang.org/x/mod v0.7.0 // indirect
	golang.org/x/net v0.5.0 // indirect
	golang.org/x/sync v0.1.0 // indirect
	golang.org/x/sys v0.4.0 // indirect
	golang.org/x/text v0.6.0 // indirect
	golang.org/x/time v0.1.0 // indirect
	golang.org/x/tools v0.4.0 // indirect
	google.golang.org/appengine v1.6.7 // indirect
	google.golang.org/genproto v0.0.0-20221027153422-115e99e71e1c // indirect
	google.golang.org/grpc v1.50.1 // indirect
	google.golang.org/protobuf v1.28.1 // indirect
	gopkg.in/inf.v0 v0.9.1 // indirect
	gopkg.in/square/go-jose.v2 v2.6.0 // indirect
	gopkg.in/warnings.v0 v0.1.2 // indirect
	gopkg.in/yaml.v3 v3.0.1 // indirect
	k8s.io/cli-runtime v0.25.4 // indirect
	k8s.io/component-base v0.26.1 // indirect
	k8s.io/klog/v2 v2.80.1 // indirect
	k8s.io/kube-openapi v0.0.0-20221012153701-172d655c2280 // indirect
	oras.land/oras-go v1.2.1 // indirect
	sigs.k8s.io/controller-runtime v0.13.1 // indirect
	sigs.k8s.io/json v0.0.0-20220713155537-f223a00ba0e2 // indirect
	sigs.k8s.io/kustomize/api v0.12.1 // indirect
	sigs.k8s.io/kustomize/kyaml v0.13.9 // indirect
	sigs.k8s.io/structured-merge-diff/v4 v4.2.3 // indirect
	sigs.k8s.io/yaml v1.3.0 // indirect
)<|MERGE_RESOLUTION|>--- conflicted
+++ resolved
@@ -49,13 +49,8 @@
 	github.com/spf13/pflag v1.0.5
 	github.com/spf13/viper v1.14.0
 	go.uber.org/zap v1.23.0
-<<<<<<< HEAD
-	golang.org/x/crypto v0.4.0
-	golang.org/x/oauth2 v0.4.0
-=======
 	golang.org/x/crypto v0.5.0
 	golang.org/x/oauth2 v0.2.0
->>>>>>> 54bcab1e
 	golang.org/x/term v0.4.0
 	gopkg.in/ini.v1 v1.67.0
 	gopkg.in/yaml.v2 v2.4.0
